--- conflicted
+++ resolved
@@ -1,11 +1,6 @@
 redo example/clean curse/clean deps/clean "space dir/clean" stamp/clean \
-<<<<<<< HEAD
 	defaults-flat/clean defaults-nested/clean
-rm -f mode1 makedir.log chdir1 deltest2 \
-=======
-	defaults-flat/clean
 rm -f broken nonshelltest shellfile mode1 makedir.log chdir1 deltest2 \
->>>>>>> 4017495c
 	hello [by]ellow *.o *~ .*~ *.log CC LD passfail silence silence.do \
 	touch1 touch1.do always1 ifcreate[12].dep ifcreate[12]
 rm -rf makedir